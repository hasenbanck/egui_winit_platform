[package]
name = "egui_winit_platform"
version = "0.5.0"
authors = ["Nils Hasenbanck <nils@hasenbanck.de>"]
edition = "2018"
description = "Platform code to use egui with winit."
homepage = "https://github.com/hasenbanck/egui_winit_platform"
repository = "https://github.com/hasenbanck/egui_winit_platform"
license = "MIT OR Apache-2.0"
readme = "README.md"

[dependencies]
<<<<<<< HEAD
egui = "0.10"
=======
egui = "0.10.0"
>>>>>>> dbc8f35c
winit = "0.24"
clipboard = { version = "0.5.0", optional = true}
webbrowser = { version = "0.5.5", optional = true }<|MERGE_RESOLUTION|>--- conflicted
+++ resolved
@@ -10,11 +10,7 @@
 readme = "README.md"
 
 [dependencies]
-<<<<<<< HEAD
-egui = "0.10"
-=======
 egui = "0.10.0"
->>>>>>> dbc8f35c
 winit = "0.24"
 clipboard = { version = "0.5.0", optional = true}
 webbrowser = { version = "0.5.5", optional = true }